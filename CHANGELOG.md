# Change log

## Master (Unreleased)

* Add `RSpec/FactoryGirl` namespace including the first cop for factories: `FactoryGirl/DynamicAttributeDefinedStatically`. ([@jonatas][])
* Add disabled by default `RSpec/AlignLeftLetBrace`. ([@backus][])
* Add disabled by default `RSpec/AlignRightLetBrace`. ([@backus][])
* Add `RSpec/LetBeforeExamples` cop. ([@Darhazer][])
* Add `RSpec/MultipleSubjects` cop. ([@backus][])
* Add `RSpec/ReturnFromStub` cop. ([@Darhazer][])
* Add `RSpec/VoidExpect` cop. ([@pocke][])
<<<<<<< HEAD
* Add `RSpec/InvalidPredicateMatcher` cop. ([@pocke][])
=======
* Change HookArgument cop to detect when hook has a receiver. ([@pocke][])
* Add `RSpec/PredicateMatcher` cop. ([@pocke][])
>>>>>>> f180b677

## 1.15.1 (2017-04-30)

* Fix the handling of various edge cases in the `RSpec/ExampleWording` cop, including one that would cause autocorrect to crash. ([@dgollahon][])
* Fix `RSpec/IteratedExpectation` crashing when there is an assignment in the iteration. ([@Darhazer][])
* Fix false positive in `RSpec/SingleArgumentMessageChain` cop when the single argument is a hash. ([@Darhazer][])

## 1.15.0 (2017-03-24)

* Add `RSpec/DescribeSymbol` cop. ([@tsigo][])
* Fix error when `RSpec/OverwritingSetup` and `RSpec/ScatteredLet` analyzed empty example groups. ([@backus][])

## 1.14.0 (2017-03-24)

* Add `RSpec/OverwritingSetup` cop. ([@Darhazer][])
* Add autocorrect support for `RSpec/LeadingSubject` cop. ([@Darhazer][])
* Add `RSpec/ScatteredLet` cop. ([@Darhazer][])
* Add `RSpec/IteratedExpectation` cop. ([@Darhazer][])
* Add `RSpec/EmptyLineAfterSubject` cop. ([@Darhazer][])
* Add `RSpec/EmptyLineAfterFinalLet` cop. ([@Darhazer][])

## 1.13.0 (2017-03-07)

* Add repeated 'it' detection to `RSpec/ExampleWording` cop. ([@dgollahon][])
* Add [observed_nesting/max_nesting] info to `RSpec/NestedGroups` messages. ([@dgollahon][])
* Add `RSpec/ItBehavesLike` cop. ([@dgollahon][])
* Add `RSpec/SharedContext` cop. ([@Darhazer][])
* `Rspec/MultipleExpectations`: Count aggregate_failures block as single expectation. ([@Darhazer][])
* Fix `ExpectActual` cop flagging `rspec-rails` routing specs. ([@backus][])
* Fix `FilePath` cop not registering offenses for files like `spec/blog/user.rb` when it should be `spec/blog/user_spec.rb`. ([@backus][])

## 1.12.0 (2017-02-21)

* Add `RSpec/InstanceSpy` cop. ([@Darhazer][])
* Add `RSpec/BeforeAfterAll` for avoiding leaky global test setup. ([@cfabianski][])

## 1.11.0 (2017-02-16)

* Add `AroundBlock` cop. ([@Darhazer][])
* Add `EnforcedStyle` configuration for `RSpec/DescribedClass` cop. ([@Darhazer][])
* Fix false positive for `RSpec/RepeatedExample` cop. ([@redross][])

## 1.10.0 (2017-01-15)

* Fix false negative for `RSpec/MessageSpies` cop. ([@onk][])
* Fix internal dependencies on RuboCop to be compatible with 0.47 release. ([@backus][])
* Add autocorrect support for `SingleArgumentMessageChain` cop. ([@bquorning][])
* Rename `NestedGroups`' configuration key from `MaxNesting` to `Max` in order to be consistent with other cop configuration. ([@backus][])
* Add `RepeatedExample` cop for detecting repeated examples within example groups. ([@backus][])
* Add `ScatteredSetup` cop for enforcing that only one `before`, `around`, and `after` hook are used per example group scope. ([@backus][])
* Add `ExpectOutput` cop for recommending `expect { ... }.to output(...).to_stdout`. ([@backus][])

## 1.9.1 (2017-01-02)

* Fix unintentional regression change in `NestedGroups` reported in #270. ([@backus][])
* Change `MaxNesting` for `NestedGroups` from 2 to 3. ([@backus][])

## 1.9.0 (2016-12-29)

* Add `MessageSpies` cop for enforcing consistent style of either `expect(...).to have_received` or `expect(...).to receive`, intended as a replacement for the `MessageExpectation` cop. ([@bquorning][])
* Fix `DescribeClass` to not flag `describe` at the top of a block of shared examples. ([@clupprich][])
* Add `SingleArgumentMessageChain` cop for recommending use of `receive` instead of `receive_message_chain` where possible. ([@bquorning][])
* Add `RepeatedDescription` cop for detecting repeated example descriptions within example groups. ([@backus][])

## 1.8.0 (2016-10-27)

* Optionally ignore method names in the `describe` argument when running the `FilePath` cop. ([@bquorning][])
* Fix regression in how `FilePath` converts alphanumeric class names into paths. ([@bquorning][])
* Add `ImplicitExpect` cop for enforcing `should` vs. `is_expected.to`. ([@backus][])
* Disable `MessageExpectation` cop in the default configuration. ([@bquorning][])

## 1.7.0 (2016-08-24)

* Add support for checking all example groups with `ExampleLength`. ([@backus][])
* Add support for checking shared example groups for `DescribedClass`. ([@backus][])
* Add support for checking `its` from [rspec-its](https://github.com/rspec/rspec-its). ([@backus][])
* Add `EmptyExampleGroup` cop for detecting `describe`s and `context`s without any tests inside. ([@backus][])
* Add `CustomIncludeMethods` configuration option for `EmptyExampleGroup`. ([@backus][])
* Add `NestedGroups` cop for detecting excessive example group nesting. ([@backus][])
* Add `MaxNesting` configuration option for `NestedGroups` cop. ([@backus][])
* Add `ExpectActual` cop for detecting literal values within `expect(...)`. ([@backus][])
* Add `MultipleExpectations` cop for detecting multiple `expect(...)` calls within one example. ([@backus][])
* Add `Max` configuration option for `MultipleExpectations`. ([@backus][])
* Add `SubjectStub` cop for testing stubbed test subjects. ([@backus][])
* Add `LetSetup` cop for detecting cases where `let!` is used for test setup. ([@backus][])
* Change all cops to only inspect files with names following rspec convention (`*/spec/*` and/or `_spec.rb`). ([@backus][])
* Add `AllCops/RSpec` configuration option for specifying custom spec file patterns. ([@backus][])
* Add `AssignmentOnly` configuration option for `RSpec/InstanceVariable` cop. ([@backus][])
* Add `BeEql` cop which looks for expectations that can use `be(...)` instead of `eql(...)`. ([@backus][])
* Add autocorrect support for `BeEql` cop. ([@backus][])
* Add `MessageExpectation` cop for enforcing consistent style of either `expect(...).to receive` or `allow(...).to receive`. ([@backus][])
* Add `MessageChain` cop. ([@bquorning][])

## 1.6.0 (2016-08-03)

* Add `SkipBlocks` option for `DescribedClass` cop. ([@backus][])

## 1.5.3 (2016-08-02)

* Add `RSpec/NamedSubject` cop. ([@backus][])

## 1.5.2 (2016-08-01)

* Drop support for ruby `2.0.0` and `2.1.0`. ([@backus][])
* Internal refactorings and improved test coverage. ([@backus][])

## 1.5.1 (2016-07-20)

* Fix `unrecognized parameter RSpec/VerifiedDoubles:IgnoreSymbolicNames` warning. ([@jeffreyc][])
* Update to rubocop 0.41.2. ([@backus][])

## 1.5.0 (2016-05-17)

* Expand `VerifiedDoubles` cop to check for `spy` as well as `double`. ([@andyw8][])
* Enable `VerifiedDoubles` cop by default. ([@andyw8][])
* Add `IgnoreSymbolicNames` option for `VerifiedDoubles` cop. ([@andyw8][])
* Add `RSpec::ExampleLength` cop. ([@andyw8][])
* Handle alphanumeric class names in `FilePath` cop. ([@andyw8][])
* Skip `DescribeClass` cop for view specs. ([@andyw8][])
* Skip `FilePath` cop for Rails routing specs. ([@andyw8][])
* Add cop to check for focused specs. ([@renanborgescampos][], [@jaredmoody][])
* Clean-up `RSpec::NotToNot` to use same configuration semantics as other Rubocop cops, add autocorrect support for `RSpec::NotToNot`. ([@baberthal][])
* Update to rubocop 0.40.0. ([@nijikon][])

## 1.4.1 (2016-04-03)

* Ignore routing specs for DescribeClass cop. ([@nijikon][])
* Move rubocop dependency to runtime. ([@nijikon][])
* Update to rubocop 0.39.0. ([@nijikon][])

## 1.4.0 (2016-02-15)

* Update to rubocop 0.37.2. ([@nijikon][])
* Update ruby versions we test against. ([@nijikon][])
* Add `RSpec::NotToNot` cop. ([@miguelfteixeira][])
* Add `Rspec/AnyInstance` cop. ([@mlarraz][])

## 1.3.1

* Fix auto correction issue - syntax had changed in RuboCop v0.31. ([@bquorning][])
* Add RuboCop clone to vendor folder - see #39 for details. ([@bquorning][])

## 1.3.0

* Ignore non string arguments for FilePathCop - thanks to @deivid-rodriguez. ([@geniou][])
* Skip DescribeMethod cop for tagged specs. ([@deivid-rodriguez][])
* Skip DescribeClass cop for feature/request specs. ([@deivid-rodriguez][])

## 1.2.2

* Make `RSpec::ExampleWording` case insensitive. ([@geniou][])

## 1.2.1

* Add `RSpec::VerifiedDoubles` cop. ([@andyw8][])

## 1.2.0

* Drop support of ruby `1.9.2`. ([@geniou][])
* Update to RuboCop `~> 0.24`. ([@geniou][])
* Add `autocorrect` to `RSpec::ExampleWording`. This experimental - use with care and check the changes. ([@geniou][])
* Fix config loader debug output. ([@geniou][])
* Rename `FileName` cop to `FilePath` as a workaround - see [#19](https://github.com/nevir/rubocop-rspec/issues/19). ([@geniou][])

## 1.1.0

* Add `autocorrect` to `RSpec::DescribedClass` cop. ([@geniou][])

## 1.0.1

* Add `config` folder to gemspec. ([@pstengel][])

## 1.0.rc3

* Update to RuboCop `>= 0.23`. ([@geniou][])
* Add configuration option for `CustomTransformation` to `FileName` cop. ([@geniou][])

## 1.0.rc2

* Gem is no longer 20MB (sorry!). ([@nevir][])
* `RspecFileName` cop allows for method specs to organized into directories by class and type. ([@nevir][])

## 1.0.rc1

* Update code to work with rubocop `>= 0.19`. ([@geniou][])
* Split `UnitSpecNaming` cop into `RSpecDescribeClass`, `RSpecDescribeMethod` and `RSpecFileName` and enabled them all by default. ([@geniou][])
* Add `RSpecExampleWording` cop to prevent to use of should at the beginning of the spec description. ([@geniou][])
* Fix `RSpecFileName` cop for non-class specs. ([@geniou][])
* Adapt `RSpecFileName` cop to commen naming convention and skip spec with multiple top level describes. ([@geniou][])
* Add `RSpecMultipleDescribes` cop to check for multiple top level describes. ([@geniou][])
* Add `RSpecDescribedClass` to promote the use of `described_class`. ([@geniou][])
* Add `RSpecInstanceVariable` cop to check for the usage of instance variables. ([@geniou][])

<!-- Contributors -->

[@andyw8]: https://github.com/andyw8
[@backus]: https://github.com/backus
[@bquorning]: https://github.com/bquorning
[@deivid-rodriguez]: https://github.com/deivid-rodriguez
[@geniou]: https://github.com/geniou
[@jawshooah]: https://github.com/jawshooah
[@nevir]: https://github.com/nevir
[@nijikon]: https://github.com/nijikon
[@pstengel]: https://github.com/pstengel
[@miguelfteixeira]: https://github.com/miguelfteixeira
[@mlarraz]: https://github.com/mlarraz
[@renanborgescampos]: https://github.com/renanborgescampos
[@jaredmoody]: https://github.com/jaredmoody
[@baberthal]: https://github.com/baberthal
[@jeffreyc]: https://github.com/jeffreyc
[@clupprich]: https://github.com/clupprich
[@onk]: https://github.com/onk
[@Darhazer]: https://github.com/Darhazer
[@redross]: https://github.com/redross
[@cfabianski]: https://github.com/cfabianski
[@dgollahon]: https://github.com/dgollahon
[@tsigo]: https://github.com/tsigo
[@jonatas]: https://github.com/jonatas
[@pocke]: https://github.com/pocke<|MERGE_RESOLUTION|>--- conflicted
+++ resolved
@@ -9,12 +9,9 @@
 * Add `RSpec/MultipleSubjects` cop. ([@backus][])
 * Add `RSpec/ReturnFromStub` cop. ([@Darhazer][])
 * Add `RSpec/VoidExpect` cop. ([@pocke][])
-<<<<<<< HEAD
 * Add `RSpec/InvalidPredicateMatcher` cop. ([@pocke][])
-=======
 * Change HookArgument cop to detect when hook has a receiver. ([@pocke][])
 * Add `RSpec/PredicateMatcher` cop. ([@pocke][])
->>>>>>> f180b677
 
 ## 1.15.1 (2017-04-30)
 
