# Change log

## Master (Unreleased)

* Rename namespace `FactoryGirl` to `FactoryBot` following original library update. ([@walf443][])
* Fix exception in `RSpec/ReturnFromStub` on empty block. ([@yevhene][])
<<<<<<< HEAD
* Fix `RSpec/SubjectStub` cop matches receive message inside all matcher. ([@walf443][])
=======
* Add `RSpec/ContextWording` cop. ([@pirj][], [@telmofcosta][])
>>>>>>> ed17114f

## 1.19.0 (2017-10-18)

Compatibility release so users can upgrade RuboCop to 0.51.0. No new features.

## 1.18.0 (2017-09-29)

* Fix false positive in `Capybara/FeatureMethods`. ([@Darhazer][])
* Add `RSpec/Capybara/CurrentPathExpectation` cop for feature specs, disallowing setting expectations on `current_path`. ([@timrogers][])
* Fix false positive in `RSpec/LetBeforeExamples` cop when example group contains single let. ([@Darhazer][])

## 1.17.1 (2017-09-20)

* Improved `RSpec/ReturnFromStub` to handle string interpolation, hashes and do..end blocks. ([@Darhazer][])
* Fixed compatibility with JRuby. ([@zverok][])

## 1.17.0 (2017-09-14)

* Add `RSpec/Capybara` namespace including the first cop for feature specs: `Capybara/FeatureMethods`. ([@rspeicher][])
* Update to RuboCop 0.50.0. ([@bquorning][])

## 1.16.0 (2017-09-06)

* Add `RSpec/FactoryGirl` namespace including the first cop for factories: `FactoryGirl/DynamicAttributeDefinedStatically`. ([@jonatas][])
* Add disabled by default `RSpec/AlignLeftLetBrace`. ([@backus][])
* Add disabled by default `RSpec/AlignRightLetBrace`. ([@backus][])
* Add `RSpec/LetBeforeExamples` cop. ([@Darhazer][])
* Add `RSpec/MultipleSubjects` cop. ([@backus][])
* Add `RSpec/ReturnFromStub` cop. ([@Darhazer][])
* Add `RSpec/VoidExpect` cop. ([@pocke][])
* Add `RSpec/InvalidPredicateMatcher` cop. ([@pocke][])
* Change HookArgument cop to detect when hook has a receiver. ([@pocke][])
* Add `RSpec/PredicateMatcher` cop. ([@pocke][])
* Add `RSpec/ExpectInHook` cop. ([@pocke][])
* `RSpec/MultipleExpectations` now detects usage of expect_any_instance_of. ([@Darhazer][])
* `RSpec/MultipleExpectations` now detects usage of is_expected. ([@bmorrall][])

## 1.15.1 (2017-04-30)

* Fix the handling of various edge cases in the `RSpec/ExampleWording` cop, including one that would cause autocorrect to crash. ([@dgollahon][])
* Fix `RSpec/IteratedExpectation` crashing when there is an assignment in the iteration. ([@Darhazer][])
* Fix false positive in `RSpec/SingleArgumentMessageChain` cop when the single argument is a hash. ([@Darhazer][])

## 1.15.0 (2017-03-24)

* Add `RSpec/DescribeSymbol` cop. ([@rspeicher][])
* Fix error when `RSpec/OverwritingSetup` and `RSpec/ScatteredLet` analyzed empty example groups. ([@backus][])

## 1.14.0 (2017-03-24)

* Add `RSpec/OverwritingSetup` cop. ([@Darhazer][])
* Add autocorrect support for `RSpec/LeadingSubject` cop. ([@Darhazer][])
* Add `RSpec/ScatteredLet` cop. ([@Darhazer][])
* Add `RSpec/IteratedExpectation` cop. ([@Darhazer][])
* Add `RSpec/EmptyLineAfterSubject` cop. ([@Darhazer][])
* Add `RSpec/EmptyLineAfterFinalLet` cop. ([@Darhazer][])

## 1.13.0 (2017-03-07)

* Add repeated 'it' detection to `RSpec/ExampleWording` cop. ([@dgollahon][])
* Add [observed_nesting/max_nesting] info to `RSpec/NestedGroups` messages. ([@dgollahon][])
* Add `RSpec/ItBehavesLike` cop. ([@dgollahon][])
* Add `RSpec/SharedContext` cop. ([@Darhazer][])
* `Rspec/MultipleExpectations`: Count aggregate_failures block as single expectation. ([@Darhazer][])
* Fix `ExpectActual` cop flagging `rspec-rails` routing specs. ([@backus][])
* Fix `FilePath` cop not registering offenses for files like `spec/blog/user.rb` when it should be `spec/blog/user_spec.rb`. ([@backus][])

## 1.12.0 (2017-02-21)

* Add `RSpec/InstanceSpy` cop. ([@Darhazer][])
* Add `RSpec/BeforeAfterAll` for avoiding leaky global test setup. ([@cfabianski][])

## 1.11.0 (2017-02-16)

* Add `AroundBlock` cop. ([@Darhazer][])
* Add `EnforcedStyle` configuration for `RSpec/DescribedClass` cop. ([@Darhazer][])
* Fix false positive for `RSpec/RepeatedExample` cop. ([@redross][])

## 1.10.0 (2017-01-15)

* Fix false negative for `RSpec/MessageSpies` cop. ([@onk][])
* Fix internal dependencies on RuboCop to be compatible with 0.47 release. ([@backus][])
* Add autocorrect support for `SingleArgumentMessageChain` cop. ([@bquorning][])
* Rename `NestedGroups`' configuration key from `MaxNesting` to `Max` in order to be consistent with other cop configuration. ([@backus][])
* Add `RepeatedExample` cop for detecting repeated examples within example groups. ([@backus][])
* Add `ScatteredSetup` cop for enforcing that only one `before`, `around`, and `after` hook are used per example group scope. ([@backus][])
* Add `ExpectOutput` cop for recommending `expect { ... }.to output(...).to_stdout`. ([@backus][])

## 1.9.1 (2017-01-02)

* Fix unintentional regression change in `NestedGroups` reported in #270. ([@backus][])
* Change `MaxNesting` for `NestedGroups` from 2 to 3. ([@backus][])

## 1.9.0 (2016-12-29)

* Add `MessageSpies` cop for enforcing consistent style of either `expect(...).to have_received` or `expect(...).to receive`, intended as a replacement for the `MessageExpectation` cop. ([@bquorning][])
* Fix `DescribeClass` to not flag `describe` at the top of a block of shared examples. ([@clupprich][])
* Add `SingleArgumentMessageChain` cop for recommending use of `receive` instead of `receive_message_chain` where possible. ([@bquorning][])
* Add `RepeatedDescription` cop for detecting repeated example descriptions within example groups. ([@backus][])

## 1.8.0 (2016-10-27)

* Optionally ignore method names in the `describe` argument when running the `FilePath` cop. ([@bquorning][])
* Fix regression in how `FilePath` converts alphanumeric class names into paths. ([@bquorning][])
* Add `ImplicitExpect` cop for enforcing `should` vs. `is_expected.to`. ([@backus][])
* Disable `MessageExpectation` cop in the default configuration. ([@bquorning][])

## 1.7.0 (2016-08-24)

* Add support for checking all example groups with `ExampleLength`. ([@backus][])
* Add support for checking shared example groups for `DescribedClass`. ([@backus][])
* Add support for checking `its` from [rspec-its](https://github.com/rspec/rspec-its). ([@backus][])
* Add `EmptyExampleGroup` cop for detecting `describe`s and `context`s without any tests inside. ([@backus][])
* Add `CustomIncludeMethods` configuration option for `EmptyExampleGroup`. ([@backus][])
* Add `NestedGroups` cop for detecting excessive example group nesting. ([@backus][])
* Add `MaxNesting` configuration option for `NestedGroups` cop. ([@backus][])
* Add `ExpectActual` cop for detecting literal values within `expect(...)`. ([@backus][])
* Add `MultipleExpectations` cop for detecting multiple `expect(...)` calls within one example. ([@backus][])
* Add `Max` configuration option for `MultipleExpectations`. ([@backus][])
* Add `SubjectStub` cop for testing stubbed test subjects. ([@backus][])
* Add `LetSetup` cop for detecting cases where `let!` is used for test setup. ([@backus][])
* Change all cops to only inspect files with names following rspec convention (`*/spec/*` and/or `_spec.rb`). ([@backus][])
* Add `AllCops/RSpec` configuration option for specifying custom spec file patterns. ([@backus][])
* Add `AssignmentOnly` configuration option for `RSpec/InstanceVariable` cop. ([@backus][])
* Add `BeEql` cop which looks for expectations that can use `be(...)` instead of `eql(...)`. ([@backus][])
* Add autocorrect support for `BeEql` cop. ([@backus][])
* Add `MessageExpectation` cop for enforcing consistent style of either `expect(...).to receive` or `allow(...).to receive`. ([@backus][])
* Add `MessageChain` cop. ([@bquorning][])

## 1.6.0 (2016-08-03)

* Add `SkipBlocks` option for `DescribedClass` cop. ([@backus][])

## 1.5.3 (2016-08-02)

* Add `RSpec/NamedSubject` cop. ([@backus][])

## 1.5.2 (2016-08-01)

* Drop support for ruby `2.0.0` and `2.1.0`. ([@backus][])
* Internal refactorings and improved test coverage. ([@backus][])

## 1.5.1 (2016-07-20)

* Fix `unrecognized parameter RSpec/VerifiedDoubles:IgnoreSymbolicNames` warning. ([@jeffreyc][])
* Update to rubocop 0.41.2. ([@backus][])

## 1.5.0 (2016-05-17)

* Expand `VerifiedDoubles` cop to check for `spy` as well as `double`. ([@andyw8][])
* Enable `VerifiedDoubles` cop by default. ([@andyw8][])
* Add `IgnoreSymbolicNames` option for `VerifiedDoubles` cop. ([@andyw8][])
* Add `RSpec::ExampleLength` cop. ([@andyw8][])
* Handle alphanumeric class names in `FilePath` cop. ([@andyw8][])
* Skip `DescribeClass` cop for view specs. ([@andyw8][])
* Skip `FilePath` cop for Rails routing specs. ([@andyw8][])
* Add cop to check for focused specs. ([@renanborgescampos][], [@jaredmoody][])
* Clean-up `RSpec::NotToNot` to use same configuration semantics as other Rubocop cops, add autocorrect support for `RSpec::NotToNot`. ([@baberthal][])
* Update to rubocop 0.40.0. ([@nijikon][])

## 1.4.1 (2016-04-03)

* Ignore routing specs for DescribeClass cop. ([@nijikon][])
* Move rubocop dependency to runtime. ([@nijikon][])
* Update to rubocop 0.39.0. ([@nijikon][])

## 1.4.0 (2016-02-15)

* Update to rubocop 0.37.2. ([@nijikon][])
* Update ruby versions we test against. ([@nijikon][])
* Add `RSpec::NotToNot` cop. ([@miguelfteixeira][])
* Add `Rspec/AnyInstance` cop. ([@mlarraz][])

## 1.3.1

* Fix auto correction issue - syntax had changed in RuboCop v0.31. ([@bquorning][])
* Add RuboCop clone to vendor folder - see #39 for details. ([@bquorning][])

## 1.3.0

* Ignore non string arguments for FilePathCop - thanks to @deivid-rodriguez. ([@geniou][])
* Skip DescribeMethod cop for tagged specs. ([@deivid-rodriguez][])
* Skip DescribeClass cop for feature/request specs. ([@deivid-rodriguez][])

## 1.2.2

* Make `RSpec::ExampleWording` case insensitive. ([@geniou][])

## 1.2.1

* Add `RSpec::VerifiedDoubles` cop. ([@andyw8][])

## 1.2.0

* Drop support of ruby `1.9.2`. ([@geniou][])
* Update to RuboCop `~> 0.24`. ([@geniou][])
* Add `autocorrect` to `RSpec::ExampleWording`. This experimental - use with care and check the changes. ([@geniou][])
* Fix config loader debug output. ([@geniou][])
* Rename `FileName` cop to `FilePath` as a workaround - see [#19](https://github.com/nevir/rubocop-rspec/issues/19). ([@geniou][])

## 1.1.0

* Add `autocorrect` to `RSpec::DescribedClass` cop. ([@geniou][])

## 1.0.1

* Add `config` folder to gemspec. ([@pstengel][])

## 1.0.rc3

* Update to RuboCop `>= 0.23`. ([@geniou][])
* Add configuration option for `CustomTransformation` to `FileName` cop. ([@geniou][])

## 1.0.rc2

* Gem is no longer 20MB (sorry!). ([@nevir][])
* `RspecFileName` cop allows for method specs to organized into directories by class and type. ([@nevir][])

## 1.0.rc1

* Update code to work with rubocop `>= 0.19`. ([@geniou][])
* Split `UnitSpecNaming` cop into `RSpecDescribeClass`, `RSpecDescribeMethod` and `RSpecFileName` and enabled them all by default. ([@geniou][])
* Add `RSpecExampleWording` cop to prevent to use of should at the beginning of the spec description. ([@geniou][])
* Fix `RSpecFileName` cop for non-class specs. ([@geniou][])
* Adapt `RSpecFileName` cop to commen naming convention and skip spec with multiple top level describes. ([@geniou][])
* Add `RSpecMultipleDescribes` cop to check for multiple top level describes. ([@geniou][])
* Add `RSpecDescribedClass` to promote the use of `described_class`. ([@geniou][])
* Add `RSpecInstanceVariable` cop to check for the usage of instance variables. ([@geniou][])

<!-- Contributors -->

[@andyw8]: https://github.com/andyw8
[@backus]: https://github.com/backus
[@bquorning]: https://github.com/bquorning
[@deivid-rodriguez]: https://github.com/deivid-rodriguez
[@geniou]: https://github.com/geniou
[@jawshooah]: https://github.com/jawshooah
[@nevir]: https://github.com/nevir
[@nijikon]: https://github.com/nijikon
[@pstengel]: https://github.com/pstengel
[@miguelfteixeira]: https://github.com/miguelfteixeira
[@mlarraz]: https://github.com/mlarraz
[@renanborgescampos]: https://github.com/renanborgescampos
[@jaredmoody]: https://github.com/jaredmoody
[@baberthal]: https://github.com/baberthal
[@jeffreyc]: https://github.com/jeffreyc
[@clupprich]: https://github.com/clupprich
[@onk]: https://github.com/onk
[@Darhazer]: https://github.com/Darhazer
[@redross]: https://github.com/redross
[@cfabianski]: https://github.com/cfabianski
[@dgollahon]: https://github.com/dgollahon
[@rspeicher]: https://github.com/rspeicher
[@jonatas]: https://github.com/jonatas
[@pocke]: https://github.com/pocke
[@bmorrall]: https:/github.com/bmorrall
[@zverok]: https:/github.com/zverok
[@timrogers]: https://github.com/timrogers
[@yevhene]: https://github.com/yevhene
[@walf443]: https://github.com/walf443
[@pirj]: https://github.com/pirj
[@telmofcosta]: https://github.com/telmofcosta<|MERGE_RESOLUTION|>--- conflicted
+++ resolved
@@ -4,11 +4,8 @@
 
 * Rename namespace `FactoryGirl` to `FactoryBot` following original library update. ([@walf443][])
 * Fix exception in `RSpec/ReturnFromStub` on empty block. ([@yevhene][])
-<<<<<<< HEAD
+* Add `RSpec/ContextWording` cop. ([@pirj][], [@telmofcosta][])
 * Fix `RSpec/SubjectStub` cop matches receive message inside all matcher. ([@walf443][])
-=======
-* Add `RSpec/ContextWording` cop. ([@pirj][], [@telmofcosta][])
->>>>>>> ed17114f
 
 ## 1.19.0 (2017-10-18)
 
