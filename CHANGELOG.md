# Change log

## Master (Unreleased)

* Add `RSpec/FactoryGirl` namespace including the first cop for factories: `FactoryGirl/DynamicAttributeDefinedStatically`. ([@jonatas][])
* Add disabled by default `RSpec/AlignLeftLetBrace`. ([@backus][])
* Add disabled by default `RSpec/AlignRightLetBrace`. ([@backus][])
* Add `RSpec/LetBeforeExamples` cop. ([@Darhazer][])
* Add `RSpec/MultipleSubjects` cop. ([@backus][])
* Add `RSpec/ReturnFromStub` cop. ([@Darhazer][])
* Add `RSpec/VoidExpect` cop. ([@pocke][])
* Add `RSpec/InvalidPredicateMatcher` cop. ([@pocke][])
* Change HookArgument cop to detect when hook has a receiver. ([@pocke][])
* Add `RSpec/PredicateMatcher` cop. ([@pocke][])
<<<<<<< HEAD
* `RSpec/MultipleExpectations` now detects usage of expect_any_instance_of. ([@Darhazer][])
=======
* Add `RSpec/ExpectInHook` cop. ([@pocke][])
>>>>>>> 2876efd9

## 1.15.1 (2017-04-30)

* Fix the handling of various edge cases in the `RSpec/ExampleWording` cop, including one that would cause autocorrect to crash. ([@dgollahon][])
* Fix `RSpec/IteratedExpectation` crashing when there is an assignment in the iteration. ([@Darhazer][])
* Fix false positive in `RSpec/SingleArgumentMessageChain` cop when the single argument is a hash. ([@Darhazer][])

## 1.15.0 (2017-03-24)

* Add `RSpec/DescribeSymbol` cop. ([@tsigo][])
* Fix error when `RSpec/OverwritingSetup` and `RSpec/ScatteredLet` analyzed empty example groups. ([@backus][])

## 1.14.0 (2017-03-24)

* Add `RSpec/OverwritingSetup` cop. ([@Darhazer][])
* Add autocorrect support for `RSpec/LeadingSubject` cop. ([@Darhazer][])
* Add `RSpec/ScatteredLet` cop. ([@Darhazer][])
* Add `RSpec/IteratedExpectation` cop. ([@Darhazer][])
* Add `RSpec/EmptyLineAfterSubject` cop. ([@Darhazer][])
* Add `RSpec/EmptyLineAfterFinalLet` cop. ([@Darhazer][])

## 1.13.0 (2017-03-07)

* Add repeated 'it' detection to `RSpec/ExampleWording` cop. ([@dgollahon][])
* Add [observed_nesting/max_nesting] info to `RSpec/NestedGroups` messages. ([@dgollahon][])
* Add `RSpec/ItBehavesLike` cop. ([@dgollahon][])
* Add `RSpec/SharedContext` cop. ([@Darhazer][])
* `Rspec/MultipleExpectations`: Count aggregate_failures block as single expectation. ([@Darhazer][])
* Fix `ExpectActual` cop flagging `rspec-rails` routing specs. ([@backus][])
* Fix `FilePath` cop not registering offenses for files like `spec/blog/user.rb` when it should be `spec/blog/user_spec.rb`. ([@backus][])

## 1.12.0 (2017-02-21)

* Add `RSpec/InstanceSpy` cop. ([@Darhazer][])
* Add `RSpec/BeforeAfterAll` for avoiding leaky global test setup. ([@cfabianski][])

## 1.11.0 (2017-02-16)

* Add `AroundBlock` cop. ([@Darhazer][])
* Add `EnforcedStyle` configuration for `RSpec/DescribedClass` cop. ([@Darhazer][])
* Fix false positive for `RSpec/RepeatedExample` cop. ([@redross][])

## 1.10.0 (2017-01-15)

* Fix false negative for `RSpec/MessageSpies` cop. ([@onk][])
* Fix internal dependencies on RuboCop to be compatible with 0.47 release. ([@backus][])
* Add autocorrect support for `SingleArgumentMessageChain` cop. ([@bquorning][])
* Rename `NestedGroups`' configuration key from `MaxNesting` to `Max` in order to be consistent with other cop configuration. ([@backus][])
* Add `RepeatedExample` cop for detecting repeated examples within example groups. ([@backus][])
* Add `ScatteredSetup` cop for enforcing that only one `before`, `around`, and `after` hook are used per example group scope. ([@backus][])
* Add `ExpectOutput` cop for recommending `expect { ... }.to output(...).to_stdout`. ([@backus][])

## 1.9.1 (2017-01-02)

* Fix unintentional regression change in `NestedGroups` reported in #270. ([@backus][])
* Change `MaxNesting` for `NestedGroups` from 2 to 3. ([@backus][])

## 1.9.0 (2016-12-29)

* Add `MessageSpies` cop for enforcing consistent style of either `expect(...).to have_received` or `expect(...).to receive`, intended as a replacement for the `MessageExpectation` cop. ([@bquorning][])
* Fix `DescribeClass` to not flag `describe` at the top of a block of shared examples. ([@clupprich][])
* Add `SingleArgumentMessageChain` cop for recommending use of `receive` instead of `receive_message_chain` where possible. ([@bquorning][])
* Add `RepeatedDescription` cop for detecting repeated example descriptions within example groups. ([@backus][])

## 1.8.0 (2016-10-27)

* Optionally ignore method names in the `describe` argument when running the `FilePath` cop. ([@bquorning][])
* Fix regression in how `FilePath` converts alphanumeric class names into paths. ([@bquorning][])
* Add `ImplicitExpect` cop for enforcing `should` vs. `is_expected.to`. ([@backus][])
* Disable `MessageExpectation` cop in the default configuration. ([@bquorning][])

## 1.7.0 (2016-08-24)

* Add support for checking all example groups with `ExampleLength`. ([@backus][])
* Add support for checking shared example groups for `DescribedClass`. ([@backus][])
* Add support for checking `its` from [rspec-its](https://github.com/rspec/rspec-its). ([@backus][])
* Add `EmptyExampleGroup` cop for detecting `describe`s and `context`s without any tests inside. ([@backus][])
* Add `CustomIncludeMethods` configuration option for `EmptyExampleGroup`. ([@backus][])
* Add `NestedGroups` cop for detecting excessive example group nesting. ([@backus][])
* Add `MaxNesting` configuration option for `NestedGroups` cop. ([@backus][])
* Add `ExpectActual` cop for detecting literal values within `expect(...)`. ([@backus][])
* Add `MultipleExpectations` cop for detecting multiple `expect(...)` calls within one example. ([@backus][])
* Add `Max` configuration option for `MultipleExpectations`. ([@backus][])
* Add `SubjectStub` cop for testing stubbed test subjects. ([@backus][])
* Add `LetSetup` cop for detecting cases where `let!` is used for test setup. ([@backus][])
* Change all cops to only inspect files with names following rspec convention (`*/spec/*` and/or `_spec.rb`). ([@backus][])
* Add `AllCops/RSpec` configuration option for specifying custom spec file patterns. ([@backus][])
* Add `AssignmentOnly` configuration option for `RSpec/InstanceVariable` cop. ([@backus][])
* Add `BeEql` cop which looks for expectations that can use `be(...)` instead of `eql(...)`. ([@backus][])
* Add autocorrect support for `BeEql` cop. ([@backus][])
* Add `MessageExpectation` cop for enforcing consistent style of either `expect(...).to receive` or `allow(...).to receive`. ([@backus][])
* Add `MessageChain` cop. ([@bquorning][])

## 1.6.0 (2016-08-03)

* Add `SkipBlocks` option for `DescribedClass` cop. ([@backus][])

## 1.5.3 (2016-08-02)

* Add `RSpec/NamedSubject` cop. ([@backus][])

## 1.5.2 (2016-08-01)

* Drop support for ruby `2.0.0` and `2.1.0`. ([@backus][])
* Internal refactorings and improved test coverage. ([@backus][])

## 1.5.1 (2016-07-20)

* Fix `unrecognized parameter RSpec/VerifiedDoubles:IgnoreSymbolicNames` warning. ([@jeffreyc][])
* Update to rubocop 0.41.2. ([@backus][])

## 1.5.0 (2016-05-17)

* Expand `VerifiedDoubles` cop to check for `spy` as well as `double`. ([@andyw8][])
* Enable `VerifiedDoubles` cop by default. ([@andyw8][])
* Add `IgnoreSymbolicNames` option for `VerifiedDoubles` cop. ([@andyw8][])
* Add `RSpec::ExampleLength` cop. ([@andyw8][])
* Handle alphanumeric class names in `FilePath` cop. ([@andyw8][])
* Skip `DescribeClass` cop for view specs. ([@andyw8][])
* Skip `FilePath` cop for Rails routing specs. ([@andyw8][])
* Add cop to check for focused specs. ([@renanborgescampos][], [@jaredmoody][])
* Clean-up `RSpec::NotToNot` to use same configuration semantics as other Rubocop cops, add autocorrect support for `RSpec::NotToNot`. ([@baberthal][])
* Update to rubocop 0.40.0. ([@nijikon][])

## 1.4.1 (2016-04-03)

* Ignore routing specs for DescribeClass cop. ([@nijikon][])
* Move rubocop dependency to runtime. ([@nijikon][])
* Update to rubocop 0.39.0. ([@nijikon][])

## 1.4.0 (2016-02-15)

* Update to rubocop 0.37.2. ([@nijikon][])
* Update ruby versions we test against. ([@nijikon][])
* Add `RSpec::NotToNot` cop. ([@miguelfteixeira][])
* Add `Rspec/AnyInstance` cop. ([@mlarraz][])

## 1.3.1

* Fix auto correction issue - syntax had changed in RuboCop v0.31. ([@bquorning][])
* Add RuboCop clone to vendor folder - see #39 for details. ([@bquorning][])

## 1.3.0

* Ignore non string arguments for FilePathCop - thanks to @deivid-rodriguez. ([@geniou][])
* Skip DescribeMethod cop for tagged specs. ([@deivid-rodriguez][])
* Skip DescribeClass cop for feature/request specs. ([@deivid-rodriguez][])

## 1.2.2

* Make `RSpec::ExampleWording` case insensitive. ([@geniou][])

## 1.2.1

* Add `RSpec::VerifiedDoubles` cop. ([@andyw8][])

## 1.2.0

* Drop support of ruby `1.9.2`. ([@geniou][])
* Update to RuboCop `~> 0.24`. ([@geniou][])
* Add `autocorrect` to `RSpec::ExampleWording`. This experimental - use with care and check the changes. ([@geniou][])
* Fix config loader debug output. ([@geniou][])
* Rename `FileName` cop to `FilePath` as a workaround - see [#19](https://github.com/nevir/rubocop-rspec/issues/19). ([@geniou][])

## 1.1.0

* Add `autocorrect` to `RSpec::DescribedClass` cop. ([@geniou][])

## 1.0.1

* Add `config` folder to gemspec. ([@pstengel][])

## 1.0.rc3

* Update to RuboCop `>= 0.23`. ([@geniou][])
* Add configuration option for `CustomTransformation` to `FileName` cop. ([@geniou][])

## 1.0.rc2

* Gem is no longer 20MB (sorry!). ([@nevir][])
* `RspecFileName` cop allows for method specs to organized into directories by class and type. ([@nevir][])

## 1.0.rc1

* Update code to work with rubocop `>= 0.19`. ([@geniou][])
* Split `UnitSpecNaming` cop into `RSpecDescribeClass`, `RSpecDescribeMethod` and `RSpecFileName` and enabled them all by default. ([@geniou][])
* Add `RSpecExampleWording` cop to prevent to use of should at the beginning of the spec description. ([@geniou][])
* Fix `RSpecFileName` cop for non-class specs. ([@geniou][])
* Adapt `RSpecFileName` cop to commen naming convention and skip spec with multiple top level describes. ([@geniou][])
* Add `RSpecMultipleDescribes` cop to check for multiple top level describes. ([@geniou][])
* Add `RSpecDescribedClass` to promote the use of `described_class`. ([@geniou][])
* Add `RSpecInstanceVariable` cop to check for the usage of instance variables. ([@geniou][])

<!-- Contributors -->

[@andyw8]: https://github.com/andyw8
[@backus]: https://github.com/backus
[@bquorning]: https://github.com/bquorning
[@deivid-rodriguez]: https://github.com/deivid-rodriguez
[@geniou]: https://github.com/geniou
[@jawshooah]: https://github.com/jawshooah
[@nevir]: https://github.com/nevir
[@nijikon]: https://github.com/nijikon
[@pstengel]: https://github.com/pstengel
[@miguelfteixeira]: https://github.com/miguelfteixeira
[@mlarraz]: https://github.com/mlarraz
[@renanborgescampos]: https://github.com/renanborgescampos
[@jaredmoody]: https://github.com/jaredmoody
[@baberthal]: https://github.com/baberthal
[@jeffreyc]: https://github.com/jeffreyc
[@clupprich]: https://github.com/clupprich
[@onk]: https://github.com/onk
[@Darhazer]: https://github.com/Darhazer
[@redross]: https://github.com/redross
[@cfabianski]: https://github.com/cfabianski
[@dgollahon]: https://github.com/dgollahon
[@tsigo]: https://github.com/tsigo
[@jonatas]: https://github.com/jonatas
[@pocke]: https://github.com/pocke<|MERGE_RESOLUTION|>--- conflicted
+++ resolved
@@ -12,11 +12,8 @@
 * Add `RSpec/InvalidPredicateMatcher` cop. ([@pocke][])
 * Change HookArgument cop to detect when hook has a receiver. ([@pocke][])
 * Add `RSpec/PredicateMatcher` cop. ([@pocke][])
-<<<<<<< HEAD
+* Add `RSpec/ExpectInHook` cop. ([@pocke][])
 * `RSpec/MultipleExpectations` now detects usage of expect_any_instance_of. ([@Darhazer][])
-=======
-* Add `RSpec/ExpectInHook` cop. ([@pocke][])
->>>>>>> 2876efd9
 
 ## 1.15.1 (2017-04-30)
 
